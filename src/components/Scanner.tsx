<<<<<<< HEAD
import React, { useState, useEffect, useRef, useMemo, ReactNode, RefObject } from 'react';
=======
import React, { useState, useEffect, useRef, useMemo, ReactNode, useCallback } from 'react';
>>>>>>> 3ea1957d

import type { BarcodeFormat } from 'barcode-detector';

import Finder from './Finder';
import useCamera from '../hooks/useCamera';
import useScanner from '../hooks/useScanner';

import deepEqual from '../utilities/deepEqual';
import { defaultComponents, defaultConstraints, defaultStyles } from '../misc';
import { IDetectedBarcode, IPoint, IScannerClassNames, IScannerComponents, IScannerStyles, TrackFunction } from '../types';

export interface IScannerProps {
  onScan: (detectedCodes: IDetectedBarcode[]) => void;
  onError?: (error: unknown) => void;
  constraints?: MediaTrackConstraints;
  formats?: BarcodeFormat[];
  paused?: boolean;
  children?: ReactNode;
  components?: IScannerComponents;
  styles?: IScannerStyles;
  classNames?: IScannerClassNames;
  allowMultiple?: boolean;
  scanDelay?: number;
  onSetup?: (videoElementRef: RefObject<HTMLVideoElement>, videoTrackRef: RefObject<MediaStreamTrack>) => void;
  restart?: boolean;
  onRestarted?: () => void;
}

function clearCanvas(canvas: HTMLCanvasElement | null) {
  if (canvas === null) {
    throw new Error('Canvas should always be defined when component is mounted.');
  }

  const ctx = canvas.getContext('2d');

  if (ctx === null) {
    throw new Error('Canvas 2D context should be non-null');
  }

  ctx.clearRect(0, 0, canvas.width, canvas.height);
}

function onFound(detectedCodes: IDetectedBarcode[], videoEl?: HTMLVideoElement | null, trackingEl?: HTMLCanvasElement | null, tracker?: TrackFunction) {
  const canvas = trackingEl;

  if (canvas === undefined || canvas === null) {
    throw new Error('onFound handler should only be called when component is mounted. Thus tracking canvas is always defined.');
  }

  const video = videoEl;

  if (video === undefined || video === null) {
    throw new Error('onFound handler should only be called when component is mounted. Thus video element is always defined.');
  }

  if (detectedCodes.length === 0 || tracker === undefined) {
    clearCanvas(canvas);
  } else {
    const displayWidth = video.offsetWidth;
    const displayHeight = video.offsetHeight;

    const resolutionWidth = video.videoWidth;
    const resolutionHeight = video.videoHeight;

    const largerRatio = Math.max(displayWidth / resolutionWidth, displayHeight / resolutionHeight);
    const uncutWidth = resolutionWidth * largerRatio;
    const uncutHeight = resolutionHeight * largerRatio;

    const xScalar = uncutWidth / resolutionWidth;
    const yScalar = uncutHeight / resolutionHeight;
    const xOffset = (displayWidth - uncutWidth) / 2;
    const yOffset = (displayHeight - uncutHeight) / 2;

    const scale = ({ x, y }: IPoint) => {
      return {
        x: Math.floor(x * xScalar),
        y: Math.floor(y * yScalar)
      };
    };

    const translate = ({ x, y }: IPoint) => {
      return {
        x: Math.floor(x + xOffset),
        y: Math.floor(y + yOffset)
      };
    };

    const adjustedCodes = detectedCodes.map((detectedCode) => {
      const { boundingBox, cornerPoints } = detectedCode;

      const { x, y } = translate(
        scale({
          x: boundingBox.x,
          y: boundingBox.y
        })
      );
      const { x: width, y: height } = scale({
        x: boundingBox.width,
        y: boundingBox.height
      });

      return {
        ...detectedCode,
        cornerPoints: cornerPoints.map((point) => translate(scale(point))),
        boundingBox: DOMRectReadOnly.fromRect({ x, y, width, height })
      };
    });

    canvas.width = video.offsetWidth;
    canvas.height = video.offsetHeight;

    const ctx = canvas.getContext('2d');

    if (ctx === null) {
      throw new Error('onFound handler should only be called when component is mounted. Thus tracking canvas 2D context is always defined.');
    }

    tracker(adjustedCodes, ctx);
  }
}

export function Scanner(props: IScannerProps) {
  const { onScan, constraints, formats = ['qr_code'], paused = false, components, children, styles, classNames, allowMultiple, scanDelay, onError, onSetup, restart, onRestarted } = props;

  const videoRef = useRef<HTMLVideoElement>(null);
  const pauseFrameRef = useRef<HTMLCanvasElement>(null);
  const trackingLayerRef = useRef<HTMLCanvasElement>(null);

  const mergedConstraints = useMemo(() => ({ ...defaultConstraints, ...constraints }), [constraints]);
  const mergedComponents = useMemo(() => ({ ...defaultComponents, ...components }), [components]);

  const [isMounted, setIsMounted] = useState(false);
  const [isCameraActive, setIsCameraActive] = useState(true);

  const [constraintsCached, setConstraintsCached] = useState(mergedConstraints);

  const camera = useCamera();

  const { startScanning, stopScanning } = useScanner({
    videoElementRef: videoRef,
    onScan: onScan,
    onFound: (detectedCodes) => onFound(detectedCodes, videoRef.current, trackingLayerRef.current, mergedComponents.tracker),
    formats: formats,
    audio: mergedComponents.audio,
    allowMultiple: allowMultiple,
    retryDelay: mergedComponents.tracker === undefined ? 500 : 10,
    scanDelay: scanDelay
  });

  useEffect(() => {
    setIsMounted(true);

    return () => {
      setIsMounted(false);
    };
  }, []);

  useEffect(() => {
    if (isMounted) {
      stopScanning();
      startScanning();
    }
  }, [components?.tracker]);

  useEffect(() => {
    if (!deepEqual(mergedConstraints, constraintsCached)) {
      const newConstraints = mergedConstraints;

      if (constraints?.deviceId) {
        delete newConstraints.facingMode;
      }

      setConstraintsCached(newConstraints);
    }
  }, [constraints]);

  const memoizedOnRestart = useCallback(() => {
    if (typeof onRestarted === 'function') onRestarted();
  }, []);

  const cameraSettings = useMemo(() => {
    return {
      constraints: constraintsCached,
      shouldStream: isMounted && !paused,
      restart,
      onRestarted: memoizedOnRestart
    };
  }, [constraintsCached, isMounted, paused, restart]);

  const onCameraChange = async () => {
    const videoEl = videoRef.current;

    if (videoEl === undefined || videoEl === null) {
      throw new Error('Video should be defined when component is mounted.');
    }

    const canvasEl = pauseFrameRef.current;

    if (canvasEl === undefined || canvasEl === null) {
      throw new Error('Canvas should be defined when component is mounted.');
    }

    const ctx = canvasEl.getContext('2d');

    if (ctx === undefined || ctx === null) {
      throw new Error('Canvas should be defined when component is mounted.');
    }

    if (cameraSettings.shouldStream) {
      await camera.stopCamera();

      setIsCameraActive(false);

      try {
        await camera.startCamera(videoEl, cameraSettings);

        if (videoEl) {
          setIsCameraActive(true);
        } else {
          await camera.stopCamera();
        }
      } catch (error) {
        onError?.(error);
        console.error('error', error);
      }
    } else {
      canvasEl.width = videoEl.videoWidth;
      canvasEl.height = videoEl.videoHeight;

      ctx.drawImage(videoEl, 0, 0, videoEl.videoWidth, videoEl.videoHeight);

      await camera.stopCamera();

      setIsCameraActive(false);
    }
    if (onSetup) {
      onSetup(videoRef, camera.currentVideoTrack);
    }
  };

  useEffect(() => {
    (async () => {
      await onCameraChange();
    })();
  }, [cameraSettings]);

  const shouldScan = useMemo(() => {
    return cameraSettings.shouldStream && isCameraActive;
  }, [cameraSettings.shouldStream, isCameraActive]);

  useEffect(() => {
    if (shouldScan) {
      if (pauseFrameRef.current === undefined) {
        throw new Error('shouldScan effect should only be triggered when component is mounted. Thus pause frame canvas is defined');
      }

      clearCanvas(pauseFrameRef.current);

      if (trackingLayerRef.current === undefined) {
        throw new Error('shouldScan effect should only be triggered when component is mounted. Thus tracking canvas is defined');
      }

      clearCanvas(trackingLayerRef.current);

      const videoEl = videoRef.current;

      if (videoEl === undefined || videoEl === null) {
        throw new Error('shouldScan effect should only be triggered when component is mounted. Thus video element is defined');
      }

      startScanning();
    }
  }, [shouldScan]);

  return (
    <div style={{ ...defaultStyles.container, ...styles?.container }} className={classNames?.container}>
      <video ref={videoRef} style={{ ...defaultStyles.video, ...styles?.video, visibility: paused ? 'hidden' : 'visible' }} className={classNames?.video} autoPlay muted playsInline />
      <canvas
        ref={pauseFrameRef}
        style={{
          display: paused ? 'block' : 'none',
          position: 'absolute',
          top: 0,
          left: 0,
          width: '100%'
        }}
      />
      <canvas ref={trackingLayerRef} style={{ position: 'absolute', top: 0, left: 0, width: '100%', height: '100%' }} />
      <div
        style={{
          top: 0,
          left: 0,
          position: 'absolute',
          width: '100%',
          height: '100%'
        }}
      >
        {mergedComponents.finder && (
          <Finder
            scanning={isCameraActive}
            capabilities={camera.capabilities}
            loading={false}
            onOff={mergedComponents.onOff}
            zoom={
              mergedComponents.zoom && camera.settings.zoom
                ? {
                    value: camera.settings.zoom,
                    onChange: async (value) => {
                      const newConstraints = {
                        ...constraintsCached,
                        advanced: [{ zoom: value }]
                      };

                      await camera.updateConstraints(newConstraints);
                    }
                  }
                : undefined
            }
            torch={
              mergedComponents.torch
                ? {
                    status: camera.settings.torch ?? false,
                    toggle: async (value) => {
                      const newConstraints = {
                        ...constraintsCached,
                        advanced: [{ torch: value }]
                      };

                      await camera.updateConstraints(newConstraints);
                    }
                  }
                : undefined
            }
            startScanning={async () => await onCameraChange()}
            stopScanning={async () => {
              await camera.stopCamera();
              clearCanvas(trackingLayerRef.current);
              setIsCameraActive(false);
            }}
            border={styles?.finderBorder}
          />
        )}
        {children}
      </div>
    </div>
  );
}<|MERGE_RESOLUTION|>--- conflicted
+++ resolved
@@ -1,8 +1,4 @@
-<<<<<<< HEAD
-import React, { useState, useEffect, useRef, useMemo, ReactNode, RefObject } from 'react';
-=======
-import React, { useState, useEffect, useRef, useMemo, ReactNode, useCallback } from 'react';
->>>>>>> 3ea1957d
+import React, { useState, useEffect, useRef, useMemo, ReactNode, RefObject, useCallback } from 'react';
 
 import type { BarcodeFormat } from 'barcode-detector';
 
