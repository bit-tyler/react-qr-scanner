--- conflicted
+++ resolved
@@ -22,12 +22,9 @@
   classNames?: IScannerClassNames;
   allowMultiple?: boolean;
   scanDelay?: number;
-<<<<<<< HEAD
   onSetup?: (videoElementRef: RefObject<HTMLVideoElement>, videoTrackRef: RefObject<MediaStreamTrack>) => void;
-=======
   restart?: boolean;
   onRestarted?: () => void;
->>>>>>> ceed1419
 }
 
 function clearCanvas(canvas: HTMLCanvasElement | null) {
@@ -124,11 +121,8 @@
 }
 
 export function Scanner(props: IScannerProps) {
-<<<<<<< HEAD
   const { onScan, constraints, formats = ['qr_code'], paused = false, components, children, styles, classNames, allowMultiple, scanDelay, onError, onSetup } = props;
-=======
-  const { onScan, constraints, formats = ['qr_code'], paused = false, components, children, styles, classNames, allowMultiple, scanDelay, onError, restart, onRestarted } = props;
->>>>>>> ceed1419
+  const { onScan, constraints, formats = ['qr_code'], paused = false, components, children, styles, classNames, allowMultiple, scanDelay, onError, onSetup, restart, onRestarted } = props;
 
   const videoRef = useRef<HTMLVideoElement>(null);
   const pauseFrameRef = useRef<HTMLCanvasElement>(null);
