--- conflicted
+++ resolved
@@ -1,10 +1,6 @@
 {
   "name": "@bit-tyler/react-qr-scanner",
-<<<<<<< HEAD
-  "version": "2.0.9",
-=======
   "version": "2.0.9-beta.1",
->>>>>>> ceed1419
   "description": "A library to scan QR codes in React.",
   "author": "Yudiel Curbelo",
   "license": "MIT",
