{
  "name": "@yudiel/react-qr-scanner",
<<<<<<< HEAD
  "version": "2.0.0-beta.14",
=======
  "version": "2.0.0-beta.13",
>>>>>>> 50e96bb1
  "description": "A library to scan QR codes in React.",
  "author": "Yudiel Curbelo",
  "license": "MIT",
  "repository": {
    "type": "git",
    "url": "git+https://github.com/yudielcurbelo/react-qr-scanner.git"
  },
  "bugs": {
    "url": "https://github.com/yudielcurbelo/react-qr-scanner/issues"
  },
  "homepage": "https://github.com/yudielcurbelo/react-qr-scanner#readme",
  "main": "dist/cjs/index.js",
  "module": "dist/esm/index.js",
  "types": "dist/index.d.ts",
  "files": [
    "dist"
  ],
  "scripts": {
    "build": "rollup -c",
    "build:esm": "tsc",
    "build:cjs": "tsc --module CommonJS --outDir dist/cjs",
    "storybook": "storybook dev -p 6006",
    "build-storybook": "storybook build",
    "publish": "npm publish",
    "publish-beta": "npm publish --tag beta"
  },
  "devDependencies": {
    "@rollup/plugin-commonjs": "^25.0.8",
    "@rollup/plugin-typescript": "^11.1.6",
    "@storybook/addon-essentials": "^8.1.2",
    "@storybook/addon-interactions": "^8.1.2",
    "@storybook/addon-links": "^8.1.2",
    "@storybook/addon-webpack5-compiler-swc": "1.0.2",
    "@storybook/react": "^8.1.2",
    "@storybook/react-webpack5": "^8.1.2",
    "@types/node": "^20.12.12",
    "@types/react": "^18.3.2",
    "@types/react-dom": "^18.3.0",
    "rollup": "^4.18.0",
    "rollup-plugin-copy": "^3.5.0",
    "rollup-plugin-dts": "^6.1.1",
    "rollup-plugin-peer-deps-external": "^2.2.4",
    "rollup-plugin-terser": "^7.0.2",
    "storybook": "8.1.2",
    "typescript": "^5.4.5"
  },
  "peerDependencies": {
    "react": "^18.2.0",
    "react-dom": "^18.2.0"
  },
  "dependencies": {
    "barcode-detector": "^2.2.6",
    "webrtc-adapter": "9.0.1"
  },
  "packageManager": "yarn@4.0.2"
}<|MERGE_RESOLUTION|>--- conflicted
+++ resolved
@@ -1,10 +1,6 @@
 {
   "name": "@yudiel/react-qr-scanner",
-<<<<<<< HEAD
-  "version": "2.0.0-beta.14",
-=======
-  "version": "2.0.0-beta.13",
->>>>>>> 50e96bb1
+  "version": "2.0.0-beta.12",
   "description": "A library to scan QR codes in React.",
   "author": "Yudiel Curbelo",
   "license": "MIT",
